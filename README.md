--- conflicted
+++ resolved
@@ -7,14 +7,9 @@
 sensors and platforms included in the MONOCLE observation network. This project has received funding from the 
 European Union’s Horizon 2020 research and innovation programme under grant agreement No 776480
 
-<<<<<<< HEAD
-The MONOCLE has project created a framework for building integrated water quality sensor networks to enhance the 
-utility and accessibility of data from multiple sources, giving a more complete data landscape.
-=======
 The MONOCLE project created a framework for building water quality sensor and platforms, networked to enhance the 
 utility and accessibility of data from multiple sources, giving a more complete data landscape to support satellite
 observation of water quality in optically complex coastal waters, lakes and estuaries.
->>>>>>> 2906700c
 
 For more information on the MONOCLE project see the [project website](https://www.monocle-h2020.eu/Home)
 
@@ -25,15 +20,12 @@
 - scikit-learn(>=0.23.2)
 - Matplotlib (>=3.3.3)
 - requests (>=2.27.1)
-<<<<<<< HEAD
 - cartopy (>=0.20.2)
 ## Installation
 **NOTE:** Some users have encountered issues installing into a fresh conda environment with pip due to GEOS 
 versions.  This can be solved by installing cartopy with conda (```conda install cartopy```) before installing monda using pip.
 
 ```pip install monda```
-=======
->>>>>>> 2906700c
 
 # Source code
 To get the most up to date version of the source code please see the repository at:
